// Copyright 2015 CoreOS, Inc.
//
// Licensed under the Apache License, Version 2.0 (the "License");
// you may not use this file except in compliance with the License.
// You may obtain a copy of the License at
//
//     http://www.apache.org/licenses/LICENSE-2.0
//
// Unless required by applicable law or agreed to in writing, software
// distributed under the License is distributed on an "AS IS" BASIS,
// WITHOUT WARRANTIES OR CONDITIONS OF ANY KIND, either express or implied.
// See the License for the specific language governing permissions and
// limitations under the License.

package exec

import (
	"encoding/json"
	"io/ioutil"
	"net/url"
	"time"

	"github.com/coreos/ignition/config"
	"github.com/coreos/ignition/config/types"
	"github.com/coreos/ignition/config/validate/report"
	"github.com/coreos/ignition/internal/exec/stages"
	"github.com/coreos/ignition/internal/log"
	"github.com/coreos/ignition/internal/providers"
	"github.com/coreos/ignition/internal/util"
)

const (
	DefaultOnlineTimeout = time.Minute
)

var (
	baseConfig = types.Config{
		Ignition: types.Ignition{Version: types.IgnitionVersion(types.MaxVersion)},
		Storage: types.Storage{
			Filesystems: []types.Filesystem{{
				Name: "root",
				Path: func(p types.Path) *types.Path { return &p }("/sysroot"),
			}},
		},
	}
)

// Engine represents the entity that fetches and executes a configuration.
type Engine struct {
	ConfigCache       string
	OnlineTimeout     time.Duration
	Logger            *log.Logger
	Root              string
	FetchFunc         providers.FuncFetchConfig
	OemBaseConfig     types.Config
	DefaultUserConfig types.Config

	client util.HttpClient
}

// Run executes the stage of the given name. It returns true if the stage
// successfully ran and false if there were any errors.
func (e Engine) Run(stageName string) bool {
	cfg, err := e.acquireConfig()
	switch err {
	case nil:
	case config.ErrCloudConfig, config.ErrScript, config.ErrEmpty:
		e.Logger.Info("%v: ignoring user-provided config", err)
		cfg = e.DefaultUserConfig
	default:
		e.Logger.Crit("failed to acquire config: %v", err)
		return false
	}

	e.Logger.PushPrefix(stageName)
	defer e.Logger.PopPrefix()
	return stages.Get(stageName).Create(e.Logger, &e.client, e.Root).Run(config.Append(baseConfig, config.Append(e.OemBaseConfig, cfg)))
}

// acquireConfig returns the configuration, first checking a local cache
// before attempting to fetch it from the provider.
func (e *Engine) acquireConfig() (cfg types.Config, err error) {
	// First try read the config @ e.ConfigCache.
	b, err := ioutil.ReadFile(e.ConfigCache)
	if err == nil {
		if err = json.Unmarshal(b, &cfg); err != nil {
			e.Logger.Crit("failed to parse cached config: %v", err)
		}
		e.client = util.NewHttpClientWithTimeouts(e.Logger, cfg.Ignition.Timeouts)
		return
	}

	e.client = util.NewHttpClient(e.Logger)

	// (Re)Fetch the config if the cache is unreadable.
	cfg, err = e.fetchProviderConfig()
	if err != nil {
		e.Logger.Crit("failed to fetch config: %s", err)
		return
	}
	e.Logger.Debug("fetched config: %+v", cfg)

	// Populate the config cache.
	b, err = json.Marshal(cfg)
	if err != nil {
		e.Logger.Crit("failed to marshal cached config: %v", err)
		return
	}
	if err = ioutil.WriteFile(e.ConfigCache, b, 0640); err != nil {
		e.Logger.Crit("failed to write cached config: %v", err)
		return
	}

	return
}

// fetchProviderConfig returns the configuration from the engine's provider
// returning an error if the provider is unavailable. This will also render the
// config (see renderConfig) before returning.
<<<<<<< HEAD
func (e *Engine) fetchProviderConfig() (types.Config, error) {
	cfg, err := e.FetchFunc(e.Logger, &e.client)

	switch err {
	case config.ErrDeprecated:
		e.Logger.Warning("%v: the provided config format is deprecated and will not be supported in the future", err)
		fallthrough
	case nil:
		return e.renderConfig(cfg)
	default:
=======
func (e Engine) fetchProviderConfig() (types.Config, error) {
	cfg, r, err := e.FetchFunc(e.Logger, &e.client)
	e.logReport(r)
	if err != nil {
>>>>>>> 7531d348
		return types.Config{}, err
	}

	return e.renderConfig(cfg)
}

// renderConfig evaluates "ignition.config.replace" and "ignition.config.append"
// in the given config and returns the result. If "ignition.config.replace" is
// set, the referenced and evaluted config will be returned. Otherwise, if
// "ignition.config.append" is set, each of the referenced configs will be
// evaluated and appended to the provided config. If neither option is set, the
// provided config will be returned unmodified.
func (e *Engine) renderConfig(cfg types.Config) (types.Config, error) {
	// Apply any new timeout info before fetching other configs.
	e.client = util.NewHttpClientWithTimeouts(e.Logger, cfg.Ignition.Timeouts)

	if cfgRef := cfg.Ignition.Config.Replace; cfgRef != nil {
		return e.fetchReferencedConfig(*cfgRef)
	}

	appendedCfg := cfg
	for _, cfgRef := range cfg.Ignition.Config.Append {
		newCfg, err := e.fetchReferencedConfig(cfgRef)
		if err != nil {
			return newCfg, err
		}

		appendedCfg = config.Append(appendedCfg, newCfg)
	}
	return appendedCfg, nil
}

// fetchReferencedConfig fetches, renders, and attempts to verify the requested
// config.
func (e Engine) fetchReferencedConfig(cfgRef types.ConfigReference) (types.Config, error) {
	rawCfg, err := util.FetchResource(e.Logger, &e.client, url.URL(cfgRef.Source))
	if err != nil {
		return types.Config{}, err
	}

	if err := util.AssertValid(cfgRef.Verification, rawCfg); err != nil {
		return types.Config{}, err
	}

	cfg, r, err := config.Parse(rawCfg)
	e.logReport(r)
	if err != nil {
		return types.Config{}, err
	}

	return e.renderConfig(cfg)
}

func (e Engine) logReport(r report.Report) {
	for _, entry := range r.Entries {
		switch entry.Kind {
		case report.EntryError:
			e.Logger.Crit("%v", entry)
		case report.EntryWarning:
			e.Logger.Warning("%v", entry)
		case report.EntryDeprecated:
			e.Logger.Warning("%v: the provided config format is deprecated and will not be supported in the future.", entry)
		case report.EntryInfo:
			e.Logger.Info("%v", entry)
		}
	}
}<|MERGE_RESOLUTION|>--- conflicted
+++ resolved
@@ -117,23 +117,10 @@
 // fetchProviderConfig returns the configuration from the engine's provider
 // returning an error if the provider is unavailable. This will also render the
 // config (see renderConfig) before returning.
-<<<<<<< HEAD
-func (e *Engine) fetchProviderConfig() (types.Config, error) {
-	cfg, err := e.FetchFunc(e.Logger, &e.client)
-
-	switch err {
-	case config.ErrDeprecated:
-		e.Logger.Warning("%v: the provided config format is deprecated and will not be supported in the future", err)
-		fallthrough
-	case nil:
-		return e.renderConfig(cfg)
-	default:
-=======
 func (e Engine) fetchProviderConfig() (types.Config, error) {
 	cfg, r, err := e.FetchFunc(e.Logger, &e.client)
 	e.logReport(r)
 	if err != nil {
->>>>>>> 7531d348
 		return types.Config{}, err
 	}
 
